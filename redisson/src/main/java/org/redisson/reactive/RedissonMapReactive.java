/**
 * Copyright 2018 Nikita Koksharov
 *
 * Licensed under the Apache License, Version 2.0 (the "License");
 * you may not use this file except in compliance with the License.
 * You may obtain a copy of the License at
 *
 *    http://www.apache.org/licenses/LICENSE-2.0
 *
 * Unless required by applicable law or agreed to in writing, software
 * distributed under the License is distributed on an "AS IS" BASIS,
 * WITHOUT WARRANTIES OR CONDITIONS OF ANY KIND, either express or implied.
 * See the License for the specific language governing permissions and
 * limitations under the License.
 */
package org.redisson.reactive;

import java.util.Collection;
import java.util.Map;
import java.util.Map.Entry;
import java.util.Set;
import java.util.function.BiFunction;
import java.util.function.Function;
import java.util.function.Supplier;

import org.reactivestreams.Publisher;
import org.redisson.RedissonMap;
import org.redisson.api.MapOptions;
import org.redisson.api.RFuture;
import org.redisson.api.RMapAsync;
import org.redisson.api.RMapReactive;
import org.redisson.client.RedisClient;
import org.redisson.client.codec.Codec;
import org.redisson.client.protocol.decoder.MapScanResult;
import org.redisson.command.CommandReactiveExecutor;

import reactor.core.publisher.Flux;
import reactor.core.publisher.Mono;

/**
 * Distributed and concurrent implementation of {@link java.util.concurrent.ConcurrentMap}
 * and {@link java.util.Map}
 *
 * @author Nikita Koksharov
 *
 * @param <K> key
 * @param <V> value
 */
public class RedissonMapReactive<K, V> extends RedissonExpirableReactive implements RMapReactive<K, V>, MapReactive<K, V> {

    private final RMapAsync<K, V> instance;

    public RedissonMapReactive(CommandReactiveExecutor commandExecutor, String name, MapOptions<K, V> options) {
        this(commandExecutor, name, options, new RedissonMap<K, V>(commandExecutor, name, null, options));
    }
    
    public RedissonMapReactive(CommandReactiveExecutor commandExecutor, String name, MapOptions<K, V> options, RMapAsync<K, V> instance) {
        super(commandExecutor, name, instance);
        this.instance = instance;
    }

    public RedissonMapReactive(Codec codec, CommandReactiveExecutor commandExecutor, String name, MapOptions<K, V> options) {
        this(codec, commandExecutor, name, options, new RedissonMap<K, V>(codec, commandExecutor, name, null, options));
    }
    
    public RedissonMapReactive(Codec codec, CommandReactiveExecutor commandExecutor, String name, MapOptions<K, V> options, RMapAsync<K, V> instance) {
        super(codec, commandExecutor, name, instance);
        this.instance = instance;
    }

    @Override
    public Publisher<Void> loadAll(final boolean replaceExistingValues, final int parallelism) {
        return reactive(new Supplier<RFuture<Void>>() {
            @Override
            public RFuture<Void> get() {
                return instance.loadAllAsync(replaceExistingValues, parallelism);
            }
        });
    }

    @Override
    public Publisher<Void> loadAll(final Set<? extends K> keys, final boolean replaceExistingValues, final int parallelism) {
        return reactive(new Supplier<RFuture<Void>>() {
            @Override
            public RFuture<Void> get() {
                return instance.loadAllAsync(keys, replaceExistingValues, parallelism);
            }
        });
    }
    
    @Override
    public Publisher<Boolean> fastPutIfAbsent(final K key, final V value) {
        return reactive(new Supplier<RFuture<Boolean>>() {
            @Override
            public RFuture<Boolean> get() {
                return instance.fastPutIfAbsentAsync(key, value);
            }
        });
    }

    @Override
    public Publisher<Set<K>> readAllKeySet() {
        return reactive(new Supplier<RFuture<Set<K>>>() {
            @Override
            public RFuture<Set<K>> get() {
                return instance.readAllKeySetAsync();
            }
        });
    }

    @Override
    public Publisher<Collection<V>> readAllValues() {
        return reactive(new Supplier<RFuture<Collection<V>>>() {
            @Override
            public RFuture<Collection<V>> get() {
                return instance.readAllValuesAsync();
            }
        });
    }

    @Override
    public Publisher<Set<Entry<K, V>>> readAllEntrySet() {
        return reactive(new Supplier<RFuture<Set<Entry<K, V>>>>() {
            @Override
            public RFuture<Set<Entry<K, V>>> get() {
                return instance.readAllEntrySetAsync();
            }
        });
    }

    @Override
    public Publisher<Map<K, V>> readAllMap() {
        return reactive(new Supplier<RFuture<Map<K, V>>>() {
            @Override
            public RFuture<Map<K, V>> get() {
                return instance.readAllMapAsync();
            }
        });
    }
    
    @Override
    public Publisher<Integer> valueSize(final K key) {
        return reactive(new Supplier<RFuture<Integer>>() {
            @Override
            public RFuture<Integer> get() {
                return instance.valueSizeAsync(key);
            }
        });
    }

    @Override
    public Publisher<Integer> size() {
        return reactive(new Supplier<RFuture<Integer>>() {
            @Override
            public RFuture<Integer> get() {
                return instance.sizeAsync();
            }
        });
    }

    @Override
    public Publisher<Boolean> containsKey(final Object key) {
        return reactive(new Supplier<RFuture<Boolean>>() {
            @Override
            public RFuture<Boolean> get() {
                return instance.containsKeyAsync(key);
            }
        });
    }

    @Override
    public Publisher<Boolean> containsValue(final Object value) {
        return reactive(new Supplier<RFuture<Boolean>>() {
            @Override
            public RFuture<Boolean> get() {
                return instance.containsValueAsync(value);
            }
        });
    }

    @Override
    public Publisher<Map<K, V>> getAll(final Set<K> keys) {
        return reactive(new Supplier<RFuture<Map<K, V>>>() {
            @Override
            public RFuture<Map<K, V>> get() {
                return instance.getAllAsync(keys);
            }
        });
    }

    @Override
    public Publisher<Void> putAll(final Map<? extends K, ? extends V> map) {
        return reactive(new Supplier<RFuture<Void>>() {
            @Override
            public RFuture<Void> get() {
                return instance.putAllAsync(map);
            }
        });
    }

    @Override
    public Publisher<V> putIfAbsent(final K key, final V value) {
        return reactive(new Supplier<RFuture<V>>() {
            @Override
            public RFuture<V> get() {
                return instance.putIfAbsentAsync(key, value);
            }
        });
    }

    @Override
    public Publisher<Boolean> remove(final Object key, final Object value) {
        return reactive(new Supplier<RFuture<Boolean>>() {
            @Override
            public RFuture<Boolean> get() {
                return instance.removeAsync(key, value);
            }
        });
    }

    @Override
    public Publisher<Boolean> replace(final K key, final V oldValue, final V newValue) {
        return reactive(new Supplier<RFuture<Boolean>>() {
            @Override
            public RFuture<Boolean> get() {
                return instance.replaceAsync(key, oldValue, newValue);
            }
        });
    }

    @Override
    public Publisher<V> replace(final K key, final V value) {
        return reactive(new Supplier<RFuture<V>>() {
            @Override
            public RFuture<V> get() {
                return instance.replaceAsync(key, value);
            }
        });
    }

    @Override
    public Publisher<V> get(final K key) {
        return reactive(new Supplier<RFuture<V>>() {
            @Override
            public RFuture<V> get() {
                return instance.getAsync(key);
            }
        });
    }

    @Override
    public Publisher<V> put(final K key, final V value) {
        return reactive(new Supplier<RFuture<V>>() {
            @Override
            public RFuture<V> get() {
                return instance.putAsync(key, value);
            }
        });
    }


    @Override
    public Publisher<V> remove(final K key) {
        return reactive(new Supplier<RFuture<V>>() {
            @Override
            public RFuture<V> get() {
                return instance.removeAsync(key);
            }
        });
    }

    @Override
    public Publisher<Boolean> fastPut(final K key, final V value) {
        return reactive(new Supplier<RFuture<Boolean>>() {
            @Override
            public RFuture<Boolean> get() {
                return instance.fastPutAsync(key, value);
            }
        });
    }

    @Override
    public Publisher<Long> fastRemove(final K ... keys) {
        return reactive(new Supplier<RFuture<Long>>() {
            @Override
            public RFuture<Long> get() {
                return instance.fastRemoveAsync(keys);
            }
        });
    }

    @Override
    public Publisher<MapScanResult<Object, Object>> scanIteratorReactive(final RedisClient client, final long startPos, final String pattern, final int count) {
        return reactive(new Supplier<RFuture<MapScanResult<Object, Object>>>() {
            @Override
            public RFuture<MapScanResult<Object, Object>> get() {
                return ((RedissonMap<K, V>)instance).scanIteratorAsync(getName(), client, startPos, pattern, count);
            }
        });
    }

    @Override
    public Publisher<Map.Entry<K, V>> entryIterator() {
<<<<<<< HEAD
        return Flux.create(new RedissonMapReactiveIterator<K, V, Map.Entry<K, V>>(this));
=======
        return entryIterator(null);
    }
    
    @Override
    public Publisher<Entry<K, V>> entryIterator(int count) {
        return entryIterator(null, count);
    }
    
    @Override
    public Publisher<Entry<K, V>> entryIterator(String pattern) {
        return entryIterator(pattern, 10);
    }
    
    public Publisher<Map.Entry<K, V>> entryIterator(String pattern, int count) {
        return new RedissonMapReactiveIterator<K, V, Map.Entry<K, V>>(this, pattern, count).stream();
>>>>>>> b7ac9368
    }

    @Override
    public Publisher<V> valueIterator() {
<<<<<<< HEAD
        return Flux.create(new RedissonMapReactiveIterator<K, V, V>(this) {
=======
        return valueIterator(null);
    }

    @Override
    public Publisher<V> valueIterator(String pattern) {
        return valueIterator(pattern, 10);
    }

    @Override
    public Publisher<V> valueIterator(int count) {
        return valueIterator(null, count);
    }
    
    @Override
    public Publisher<V> valueIterator(String pattern, int count) {
        return new RedissonMapReactiveIterator<K, V, V>(this, pattern, count) {
>>>>>>> b7ac9368
            @Override
            V getValue(Entry<Object, Object> entry) {
                return (V) entry.getValue();
            }
        });
    }

    @Override
    public Publisher<K> keyIterator() {
<<<<<<< HEAD
        return Flux.create(new RedissonMapReactiveIterator<K, V, K>(this) {
=======
        return keyIterator(null);
    }

    @Override
    public Publisher<K> keyIterator(String pattern) {
        return keyIterator(pattern, 10);
    }

    @Override
    public Publisher<K> keyIterator(int count) {
        return keyIterator(null, count);
    }
    
    @Override
    public Publisher<K> keyIterator(String pattern, int count) {
        return new RedissonMapReactiveIterator<K, V, K>(this, pattern, count) {
>>>>>>> b7ac9368
            @Override
            K getValue(Entry<Object, Object> entry) {
                return (K) entry.getKey();
            }
        });
    }

    @Override
    public Publisher<V> addAndGet(final K key, final Number value) {
        return reactive(new Supplier<RFuture<V>>() {
            @Override
            public RFuture<V> get() {
                return instance.addAndGetAsync(key, value);
            }
        });
    }

    @Override
    public boolean equals(Object o) {
        if (o == this)
            return true;

        if (o instanceof Map) {
            final Map<?,?> m = (Map<?,?>) o;
            if (m.size() != Mono.from(size()).block()) {
                return false;
            }

            return Flux.from(entryIterator()).map(mapFunction(m)).reduce(true, booleanAnd()).block();
        } else if (o instanceof RMapReactive) {
            final RMapReactive<Object, Object> m = (RMapReactive<Object, Object>) o;
            if (Mono.from(m.size()).block() != Mono.from(size()).block()) {
                return false;
            }

            return Flux.from(entryIterator()).map(mapFunction(m)).reduce(true, booleanAnd()).block();
        }

        return true;
    }

    private BiFunction<Boolean, Boolean, Boolean> booleanAnd() {
        return new BiFunction<Boolean, Boolean, Boolean>() {

            @Override
            public Boolean apply(Boolean t, Boolean u) {
                return t & u;
            }
        };
    }

    private Function<Entry<K, V>, Boolean> mapFunction(final Map<?, ?> m) {
        return new Function<Map.Entry<K, V>, Boolean>() {
            @Override
            public Boolean apply(Entry<K, V> e) {
                K key = e.getKey();
                V value = e.getValue();
                if (value == null) {
                    if (!(m.get(key)==null && m.containsKey(key)))
                        return false;
                } else {
                    if (!value.equals(m.get(key)))
                        return false;
                }
                return true;
            }
        };
    }

    private Function<Entry<K, V>, Boolean> mapFunction(final RMapReactive<Object, Object> m) {
        return new Function<Map.Entry<K, V>, Boolean>() {
            @Override
            public Boolean apply(Entry<K, V> e) {
                Object key = e.getKey();
                Object value = e.getValue();
                if (value == null) {
                    if (!(Mono.from(m.get(key)).block() ==null && Mono.from(m.containsKey(key)).block()))
                        return false;
                } else {
                    if (!value.equals(Mono.from(m.get(key)).block()))
                        return false;
                }
                return true;
            }
        };
    }

    @Override
    public int hashCode() {
        return Flux.from(entryIterator()).map(new Function<Map.Entry<K, V>, Integer>() {
            @Override
            public Integer apply(Entry<K, V> t) {
                return t.hashCode();
            }
        }).reduce(0, new BiFunction<Integer, Integer, Integer>() {

            @Override
            public Integer apply(Integer t, Integer u) {
                return t + u;
            }
        }).block();
    }

}<|MERGE_RESOLUTION|>--- conflicted
+++ resolved
@@ -301,9 +301,6 @@
 
     @Override
     public Publisher<Map.Entry<K, V>> entryIterator() {
-<<<<<<< HEAD
-        return Flux.create(new RedissonMapReactiveIterator<K, V, Map.Entry<K, V>>(this));
-=======
         return entryIterator(null);
     }
     
@@ -318,15 +315,11 @@
     }
     
     public Publisher<Map.Entry<K, V>> entryIterator(String pattern, int count) {
-        return new RedissonMapReactiveIterator<K, V, Map.Entry<K, V>>(this, pattern, count).stream();
->>>>>>> b7ac9368
+        return Flux.create(new RedissonMapReactiveIterator<K, V, Map.Entry<K, V>>(this, pattern, count));
     }
 
     @Override
     public Publisher<V> valueIterator() {
-<<<<<<< HEAD
-        return Flux.create(new RedissonMapReactiveIterator<K, V, V>(this) {
-=======
         return valueIterator(null);
     }
 
@@ -342,8 +335,7 @@
     
     @Override
     public Publisher<V> valueIterator(String pattern, int count) {
-        return new RedissonMapReactiveIterator<K, V, V>(this, pattern, count) {
->>>>>>> b7ac9368
+        return Flux.create(new RedissonMapReactiveIterator<K, V, V>(this, pattern, count) {
             @Override
             V getValue(Entry<Object, Object> entry) {
                 return (V) entry.getValue();
@@ -353,9 +345,6 @@
 
     @Override
     public Publisher<K> keyIterator() {
-<<<<<<< HEAD
-        return Flux.create(new RedissonMapReactiveIterator<K, V, K>(this) {
-=======
         return keyIterator(null);
     }
 
@@ -371,8 +360,7 @@
     
     @Override
     public Publisher<K> keyIterator(String pattern, int count) {
-        return new RedissonMapReactiveIterator<K, V, K>(this, pattern, count) {
->>>>>>> b7ac9368
+        return Flux.create(new RedissonMapReactiveIterator<K, V, K>(this, pattern, count) {
             @Override
             K getValue(Entry<Object, Object> entry) {
                 return (K) entry.getKey();
