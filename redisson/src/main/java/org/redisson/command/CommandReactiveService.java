/**
 * Copyright 2018 Nikita Koksharov
 *
 * Licensed under the Apache License, Version 2.0 (the "License");
 * you may not use this file except in compliance with the License.
 * You may obtain a copy of the License at
 *
 *    http://www.apache.org/licenses/LICENSE-2.0
 *
 * Unless required by applicable law or agreed to in writing, software
 * distributed under the License is distributed on an "AS IS" BASIS,
 * WITHOUT WARRANTIES OR CONDITIONS OF ANY KIND, either express or implied.
 * See the License for the specific language governing permissions and
 * limitations under the License.
 */
package org.redisson.command;

<<<<<<< HEAD
import java.util.List;
import java.util.function.Supplier;

=======
>>>>>>> 2bb9277e
import org.reactivestreams.Publisher;
import org.redisson.api.RFuture;
import org.redisson.connection.ConnectionManager;

import reactor.core.publisher.Flux;

/**
 *
 * @author Nikita Koksharov
 *
 */
public class CommandReactiveService extends CommandAsyncService implements CommandReactiveExecutor {

    public CommandReactiveService(ConnectionManager connectionManager) {
        super(connectionManager);
    }

    @Override
    public <R> Publisher<R> reactive(Supplier<RFuture<R>> supplier) {
        return Flux.create(emitter -> {
            emitter.onRequest(n -> {
                supplier.get().whenComplete((v, e) -> {
                    if (e != null) {
                        emitter.error(e);
                        return;
                    } 
                    if (v != null) {
                        emitter.next(v);
                    }
                    emitter.complete();
                });
            });
        });
    }

<<<<<<< HEAD
    @Override
    public <T, R> Publisher<R> writeReactive(final String key, final Codec codec, final RedisCommand<T> command, final Object ... params) {
        return reactive(new Supplier<RFuture<R>>() {
            @Override
            public RFuture<R> get() {
                return writeAsync(key, codec, command, params);
            };
        });
    }

    @Override
    public <T, R> Publisher<R> readReactive(final String key, final Codec codec, final RedisCommand<T> command, final Object ... params) {
        return reactive(new Supplier<RFuture<R>>() {
            @Override
            public RFuture<R> get() {
                return readAsync(key, codec, command, params);
            };
        });
    }

    @Override
    public <T, R> Publisher<R> evalWriteReactive(final String key, final Codec codec, final RedisCommand<T> evalCommandType,
            final String script, final List<Object> keys, final Object... params) {
        return reactive(new Supplier<RFuture<R>>() {
            @Override
            public RFuture<R> get() {
                return evalWriteAsync(key, codec, evalCommandType, script, keys, params);
            };
        });
    }

            }   
=======
}
>>>>>>> 2bb9277e
<|MERGE_RESOLUTION|>--- conflicted
+++ resolved
@@ -15,12 +15,9 @@
  */
 package org.redisson.command;
 
-<<<<<<< HEAD
 import java.util.List;
 import java.util.function.Supplier;
 
-=======
->>>>>>> 2bb9277e
 import org.reactivestreams.Publisher;
 import org.redisson.api.RFuture;
 import org.redisson.connection.ConnectionManager;
@@ -56,39 +53,4 @@
         });
     }
 
-<<<<<<< HEAD
-    @Override
-    public <T, R> Publisher<R> writeReactive(final String key, final Codec codec, final RedisCommand<T> command, final Object ... params) {
-        return reactive(new Supplier<RFuture<R>>() {
-            @Override
-            public RFuture<R> get() {
-                return writeAsync(key, codec, command, params);
-            };
-        });
-    }
-
-    @Override
-    public <T, R> Publisher<R> readReactive(final String key, final Codec codec, final RedisCommand<T> command, final Object ... params) {
-        return reactive(new Supplier<RFuture<R>>() {
-            @Override
-            public RFuture<R> get() {
-                return readAsync(key, codec, command, params);
-            };
-        });
-    }
-
-    @Override
-    public <T, R> Publisher<R> evalWriteReactive(final String key, final Codec codec, final RedisCommand<T> evalCommandType,
-            final String script, final List<Object> keys, final Object... params) {
-        return reactive(new Supplier<RFuture<R>>() {
-            @Override
-            public RFuture<R> get() {
-                return evalWriteAsync(key, codec, evalCommandType, script, keys, params);
-            };
-        });
-    }
-
-            }   
-=======
-}
->>>>>>> 2bb9277e
+    }