--- conflicted
+++ resolved
@@ -92,11 +92,7 @@
     }
     
     public RedisClient(String host, int port, int connectTimeout, int commandTimeout) {
-<<<<<<< HEAD
-        this(new HashedWheelTimer(), new NioEventLoopGroup(), NioSocketChannel.class, host, port, connectTimeout, commandTimeout);
-=======
         this(new HashedWheelTimer(), Executors.newFixedThreadPool(Runtime.getRuntime().availableProcessors() * 2), new NioEventLoopGroup(), NioSocketChannel.class, host, port, connectTimeout, commandTimeout);
->>>>>>> 5731b9eb
     }
 
     public RedisClient(final Timer timer, ExecutorService executor, EventLoopGroup group, Class<? extends SocketChannel> socketChannelClass, String host, int port, 
