<project xmlns="http://maven.apache.org/POM/4.0.0" xmlns:xsi="http://www.w3.org/2001/XMLSchema-instance" xsi:schemaLocation="http://maven.apache.org/POM/4.0.0 http://maven.apache.org/xsd/maven-4.0.0.xsd">
    <modelVersion>4.0.0</modelVersion>

    <parent>
        <groupId>org.redisson</groupId>
        <artifactId>redisson-parent</artifactId>
<<<<<<< HEAD
        <version>3.10.2-SNAPSHOT</version>
=======
        <version>2.15.2-SNAPSHOT</version>
>>>>>>> 6fc768ad
        <relativePath>../</relativePath>
    </parent>

    <artifactId>redisson-all</artifactId>
    <packaging>jar</packaging>

    <name>Redisson/All-in-One</name>

    <description>Redis based In-Memory Data Grid for Java</description>
    <inceptionYear>2014</inceptionYear>
    <url>http://redisson.org</url>

    <organization>
       <name>The Redisson Project</name>
       <url>http://redisson.org/</url>
    </organization>

    <scm>
        <url>scm:git:git@github.com:mrniko/redisson.git</url>
        <connection>scm:git:git@github.com:mrniko/redisson.git</connection>
        <developerConnection>scm:git:git@github.com:mrniko/redisson.git</developerConnection>
        <tag>redisson-parent-0.9.0</tag>
    </scm>

    <prerequisites>
        <maven>3.0.5</maven>
    </prerequisites>

    <licenses>
        <license>
            <name>Apache v2</name>
            <url>http://www.apache.org/licenses/LICENSE-2.0.html</url>
            <distribution>manual</distribution>
        </license>
    </licenses>

    <profiles>
        <profile>
            <id>release-sign-artifacts</id>
            <activation>
                <property>
                    <name>performRelease</name>
                    <value>true</value>
                </property>
            </activation>
            <build>
                <plugins>
                    <plugin>
                        <groupId>org.apache.maven.plugins</groupId>
                        <artifactId>maven-gpg-plugin</artifactId>
                        <version>1.6</version>
                        <executions>
                            <execution>
                                <id>sign-artifacts</id>
                                <phase>verify</phase>
                                <goals>
                                    <goal>sign</goal>
                                </goals>
                            </execution>
                        </executions>
                    </plugin>
                </plugins>
            </build>
        </profile>
        <profile>
            <id>unit-test</id>
            <properties>
                <maven.test.skip>false</maven.test.skip>
            </properties>
        </profile>
    </profiles>

    <dependencies>
        <dependency>
            <groupId>org.redisson</groupId>
            <artifactId>redisson</artifactId>
            <version>${project.version}</version>
        </dependency>
        <dependency>
            <groupId>io.netty</groupId>
            <artifactId>netty-transport-native-epoll</artifactId>
            <classifier>linux-x86_64</classifier>
        </dependency>
        <dependency>
            <groupId>io.netty</groupId>
            <artifactId>netty-transport-native-kqueue</artifactId>
        </dependency>
        <dependency>
            <groupId>de.ruedigermoeller</groupId>
            <artifactId>fst</artifactId>
            <version>2.57</version>
        </dependency>
        <dependency>
            <groupId>org.slf4j</groupId>
            <artifactId>slf4j-simple</artifactId>
            <version>1.7.25</version>
        </dependency>
        <dependency>
            <groupId>org.xerial.snappy</groupId>
            <artifactId>snappy-java</artifactId>
            <version>1.1.7.2</version>
        </dependency>
    </dependencies>

    <build>
        <plugins>
            <plugin>
                <groupId>org.apache.maven.plugins</groupId>
                <artifactId>maven-jar-plugin</artifactId>
                <version>3.1.0</version>
                <configuration>
                    <archive>
                        <index>true</index>
                        <manifest>
                            <mainClass>org.redisson.RedissonNode</mainClass>
                            <addClasspath>false</addClasspath>
                            <addDefaultImplementationEntries>true</addDefaultImplementationEntries>
                            <addDefaultSpecificationEntries>true</addDefaultSpecificationEntries>
                        </manifest>
                    </archive>
                </configuration>
            </plugin>

            <plugin>
                <groupId>org.apache.maven.plugins</groupId>
                <artifactId>maven-shade-plugin</artifactId>
                <version>3.2.1</version>
                <executions>
                    <execution>
                        <id>shade-artifacts</id>
                        <goals>
                            <goal>shade</goal>
                        </goals>
                        <configuration>
                            <shadedArtifactId>redisson-all</shadedArtifactId>
                            <promoteTransitiveDependencies>true</promoteTransitiveDependencies>
                            <minimizeJar>false</minimizeJar>
                            <createSourcesJar>true</createSourcesJar>
                            <filters>
                              <filter>
                                <artifact>*</artifact>
                                <excludes>
                                  <exclude>META-INF/**/*.class</exclude>
                                </excludes>
                              </filter>
                            </filters>
                        </configuration>
                    </execution>
                </executions>
	    </plugin>

            <plugin>
                <groupId>org.apache.maven.plugins</groupId>
                <artifactId>maven-jar-plugin</artifactId>
                <version>3.1.0</version>
                <executions>
                    <execution>
                        <id>empty-javadoc-jar</id>
                        <phase>package</phase>
                        <goals>
                            <goal>jar</goal>
                        </goals>
                        <configuration>
                            <classifier>javadoc</classifier>
                            <classesDirectory>${basedir}/javadoc</classesDirectory>
                        </configuration>
                    </execution>
                </executions>
            </plugin>

        </plugins>
    </build>

</project><|MERGE_RESOLUTION|>--- conflicted
+++ resolved
@@ -4,11 +4,7 @@
     <parent>
         <groupId>org.redisson</groupId>
         <artifactId>redisson-parent</artifactId>
-<<<<<<< HEAD
         <version>3.10.2-SNAPSHOT</version>
-=======
-        <version>2.15.2-SNAPSHOT</version>
->>>>>>> 6fc768ad
         <relativePath>../</relativePath>
     </parent>
 
